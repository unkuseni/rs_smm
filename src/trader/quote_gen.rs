use std::{borrow::Cow, collections::VecDeque};

use binance::{account::OrderSide, futures::account::CustomOrderRequest};
use bybit::model::{
    AmendOrderRequest, BatchAmendRequest, BatchCancelRequest, BatchPlaceRequest,
    CancelOrderRequest, CancelallRequest, OrderRequest, Side,
};
use skeleton::{
    exchanges::{ex_binance::BinanceClient, ex_bybit::BybitClient, exchange::ExchangeClient},
    util::{
        helpers::{geometric_weights, geomspace, nbsqrt, round_step, Round},
        localorderbook::LocalBook,
    },
};
use tokio::task;

// [qty, price, symbol, side] side is -1 for sell and 1 for buy
#[derive(Debug, Clone)]
pub struct BatchOrder(f64, f64, String, i32);

impl BatchOrder {
    pub fn new(qty: f64, price: f64, side: i32) -> Self {
        BatchOrder(qty, price, "".to_string(), side)
    }
}

enum OrderManagement {
    Bybit(BybitClient),
    Binance(BinanceClient),
}
pub struct QuoteGenerator {
    asset: f64,
    client: OrderManagement,
    minimum_spread: f64,
    pub live_buys_orders: VecDeque<LiveOrder>,
    pub live_sells_orders: VecDeque<LiveOrder>,
    pub position: f64,
    max_position_usd: f64,
    pub inventory_delta: f64,
    total_order: usize,
    final_order_distance: f64,
    last_update_price: f64,
    rate_limit: u32,
    time_limit: u64,
    cancel_limit: u32,
}

impl QuoteGenerator {
    /// Create a new `QuoteGenerator` instance.
    ///
    /// # Arguments
    ///
    /// * `client` - The exchange client used to place orders.
    /// * `asset` - The asset value.
    /// * `leverage` - The leverage value.
    ///
    /// # Returns
    ///
    /// A new `QuoteGenerator` instance.
    pub fn new(
        client: ExchangeClient,
        asset: f64,
        leverage: f64,
        orders_per_side: usize,
        final_order_distance: f64,
        rate_limit: u32,
    ) -> Self {
        // Create the appropriate trader based on the exchange client.
        let trader = match client {
            ExchangeClient::Bybit(cl) => OrderManagement::Bybit(cl),
            ExchangeClient::Binance(cl) => OrderManagement::Binance(cl),
        };
        // Create a new `QuoteGenerator` instance.
        QuoteGenerator {
            // Set the asset value multiplied by the leverage.
            asset: asset * leverage,
            // Set the client to the created trader.
            client: trader,
            // Create empty VecDeque for live buy orders with a capacity of 5.
            live_buys_orders: VecDeque::new(),
            // Create empty VecDeque for live sell orders with a capacity of 5.
            live_sells_orders: VecDeque::new(),
            // Position
            position: 0.0,
            // Set the inventory delta to 0.0.
            inventory_delta: 0.0,
            // Set the maximum position USD to 0.0.
            max_position_usd: 0.0,
            // Set the total order to 10.
            total_order: orders_per_side * 2,
            // Set the preferred spread to the provided value.
            minimum_spread: 0.0,
            // final order distance
            final_order_distance,

            last_update_price: 0.0,

            rate_limit,

            time_limit: 0,

            cancel_limit: rate_limit,
        }
    }

    /// Updates the maximum position USD by multiplying the asset value by 0.95.
    ///
    /// This function is used to update the maximum position USD, which is the maximum
    /// amount of USD that can be allocated for the trading position.
    pub fn update_max(&mut self) {
        // Calculate the maximum position USD by multiplying the asset value by 0.95.
        // This leaves 5% of the total asset value as safety margin.
        self.max_position_usd = self.asset * 0.95;
    }

    /// Set preferred spread based on mid price in the order book.
    pub fn set_spread(&mut self, spread_in_bps: f64) {
        self.minimum_spread = spread_in_bps;
    }

    /// Updates the inventory delta based on the quantity and price.
    ///
    /// This function calculates the inventory delta by dividing the amount by the maximum position qty.
    /// The result is then assigned to the `inventory_delta` field.
    ///
    /// # Parameters
    ///
    /// * `mid_price`: The mid price of the asset.
    ///
    /// # Details
    ///
    /// The inventory delta is a measure of the position's exposure to the market. It is calculated
    /// by dividing the amount multiplied by the mid price by the maximum position qty. The maximum
    /// position qty is the maximum amount of qty that can be allocated for the trading position,
    /// after considering the safety margin of 5%.
    ///
    /// The result is then assigned to the `inventory_delta` field, which is a measure of the
    /// position's exposure to the market.
    pub fn inventory_delta(&mut self) {
        // Calculate the inventory delta by dividing the price multiplied by the quantity by the
        // maximum position USD.
        self.inventory_delta = self.position / self.max_position_usd;
    }

    /// Adjusts the spread by clipping it to a minimum spread and a maximum spread.
    ///
    /// This function calculates the adjusted spread by calling the `get_spread` method on the
    /// `book` parameter and clipping the result to a minimum spread and a maximum spread.
    /// 1 bps = 0.01% = 0.0001
    /// Calculate the preferred spread as a percentage of the start price.
    ///
    /// # Parameters
    ///
    /// * `preferred_spread`: The preferred spread as a `f64`.
    /// * `book`: The order book to get the spread from.
    ///
    /// # Returns
    ///
    /// The adjusted spread as a `f64`.
    fn adjusted_spread(preferred_spread: f64, book: &LocalBook) -> f64 {
        // Calculate the minimum spread by converting the preferred spread to decimal format.
        let min_spread = {
            if preferred_spread == 0.0 {
                bps_to_decimal(25.0) * book.get_mid_price()
            } else {
                bps_to_decimal(preferred_spread) * book.get_mid_price()
            }
        };

        // Get the spread from the order book and clip it to the minimum spread and a maximum
        // spread of 3.7 times the minimum spread.
        book.get_spread().clip(min_spread, min_spread * 3.7)
    }

    /// Generates quotes based on the given parameters.
    ///
    /// # Parameters
    ///
    /// * `symbol`: The symbol of the quote.
    /// * `book`: The order book to get the mid price from.
    /// * `imbalance`: The imbalance of the order book.
    /// * `skew`: The skew value.
    /// * `price_flu`: The price fluctuation.
    ///
    /// # Returns
    ///
    /// A vector of `BatchOrder` objects representing the generated quotes.
    ///
    /// This function generates quotes based on the given parameters. It calculates the adjusted
    /// spread, half spread, aggression, and generates the orders based on the skew value. It
    /// also adds the symbol to each order.
    ///
    /// NOTES: From Cartea, 2018
    /// If imbalance is buy heavy use positive skew quotes, for sell heavy use negative skew quotes
    /// but for liquidations use the opposite, buy = negative skew & sell = positive skew meaning
    /// sell orders are easily filled in these periods and buy orders also
    fn generate_quotes(
        &mut self,
        symbol: String,
        book: &LocalBook,
        imbalance: f64,
        skew: f64,
        price_flu: f64,
    ) -> Vec<BatchOrder> {
        // Get the start price from the order book.
        let start = book.get_mid_price();

        // Calculate the preferred spread as a percentage of the start price.
        let preferred_spread = self.minimum_spread;

        // Calculate the adjusted spread by calling the `adjusted_spread` method.
        let curr_spread = QuoteGenerator::adjusted_spread(preferred_spread, book);

        // Calculate the half spread by dividing the spread by 2.
        let half_spread = curr_spread / 2.0;

        // Calculate the aggression based on the imbalance and skew values.
        let aggression = {
            let mut d = 0.0;
            // If the imbalance is large or not zero, set the aggression factor to 0.6.
            // Otherwise, set it to 0.1.
            if imbalance >= 0.6 || imbalance <= -0.6 {
                d += 0.6;
            } else if imbalance != 0.0 {
                d += 0.23;
            } else {
                d += 0.1;
            }
            // Multiply the aggression factor by the square root of the skew value.
            d * nbsqrt(skew)
        };

        let volatility = bps_to_decimal(price_flu) * start;
        let notional = book.min_notional;

        // Generate the orders based on the skew value.
        let mut orders = if skew >= 0.0 {
            // If the imbalance is large and the price fluctuation is negative, generate negative
            // skew orders. Otherwise, generate positive skew orders.
            if imbalance > 0.85 && volatility <= -curr_spread * 2.0 {
                self.negative_skew_orders(
                    half_spread,
                    curr_spread,
                    start,
                    aggression,
                    notional,
                    book,
                )
            } else {
                self.positive_skew_orders(
                    half_spread,
                    curr_spread,
                    start,
                    aggression,
                    notional,
                    book,
                )
            }
        } else {
            // If the imbalance is  negative large and the price fluctuation is positive, generate positive
            // skew orders. Otherwise, generate negative skew orders.
            if imbalance < -0.85 && volatility >= curr_spread * 2.0 {
                self.positive_skew_orders(
                    half_spread,
                    curr_spread,
                    start,
                    aggression,
                    notional,
                    book,
                )
            } else {
                self.negative_skew_orders(
                    half_spread,
                    curr_spread,
                    start,
                    aggression,
                    notional,
                    book,
                )
            }
        };

        // Add the symbol to each order.
        for v in orders.iter_mut() {
            v.2 = symbol.clone();
        }

        orders
    }

    /// Generates a list of batch orders for positive skew.
    ///
    /// # Arguments
    ///
    /// * `half_spread` - The half spread.
    /// * `curr_spread` - The current spread.
    /// * `skew` - The skew value.
    /// * `start` - The start price.
    /// * `aggression` - The aggression value.
    ///
    /// # Returns
    ///
    /// A vector of batch orders.
    fn positive_skew_orders(
        &self,
        half_spread: f64,
        curr_spread: f64,
        start: f64,
        aggression: f64,
        notional: f64,
        book: &LocalBook,
    ) -> Vec<BatchOrder> {
        // Calculate the best bid and ask prices.
        let best_bid = start - (half_spread * (1.0 - aggression));
        let best_ask = best_bid + curr_spread;

        // Calculate the end prices for bid and ask prices.
        let end = curr_spread * self.final_order_distance;
        let bid_end = best_bid - end;
        let ask_end = best_ask + end;

        // Generate the bid and ask prices.
        let bid_prices = geomspace(best_bid, bid_end, self.total_order / 2);
        let mut ask_prices = geomspace(ask_end, best_ask, self.total_order / 2);
        ask_prices.reverse();

        // Generate the bid sizes.
        let bid_sizes = if bid_prices.is_empty() {
            vec![]
        } else {
            // Calculate the maximum buy quantity.
            let max_buy_qty =
                ((self.max_position_usd / 2.0) - self.position) / book.get_mid_price();
            // Calculate the size weights.
            let size_weights = geometric_weights(0.63, self.total_order / 2, true);
            // Calculate the sizes.
            let sizes: Vec<f64> = size_weights.iter().map(|w| w * max_buy_qty).collect();

            sizes
        };

        // Generate the ask sizes.
        let ask_sizes = if ask_prices.is_empty() {
            vec![]
        } else {
            // Calculate the maximum sell quantity.
            let max_sell_qty =
                ((self.max_position_usd / 2.0) + self.position) / book.get_mid_price();
            // Calculate the size weights.
            let size_weights = geometric_weights(0.37, self.total_order / 2, false);
            // Calculate the sizes.
            let mut sizes: Vec<f64> = size_weights.iter().map(|w| w * max_sell_qty).collect();

            sizes.reverse();
            sizes
        };

        // Generate the batch orders.
        let mut orders = vec![];
        for (i, bid) in bid_prices.iter().enumerate() {
            // Create a new batch order with the bid size, price, and quantity.
            orders.push(BatchOrder::new(
                round_size(bid_sizes[i], book),
                round_price(book, *bid),
                1,
            ));
            // Create a new batch order with the ask size, price, and quantity.
            orders.push(BatchOrder::new(
                round_size(ask_sizes[i], book),
                round_price(book, ask_prices[i]),
                -1,
            ));
        }

        // filter orders  based on notional
        orders.retain(|o| (o.0 * o.1) > notional);

        orders
    }

    /// Generate a list of batch orders based on negative skew.
    ///
    /// # Arguments
    ///
    /// * `half_spread` - The half spread between best ask and best bid prices.
    /// * `curr_spread` - The current spread between best ask and best bid prices.
    /// * `skew` - The skew value.
    /// * `start` - The starting price.
    /// * `aggression` - The aggression value.
    ///
    /// # Returns
    ///
    /// A vector of batch orders.
    fn negative_skew_orders(
        &self,
        half_spread: f64,
        curr_spread: f64,
        start: f64,
        aggression: f64,
        notional: f64,
        book: &LocalBook,
    ) -> Vec<BatchOrder> {
        // Calculate the best bid and ask prices.
        let best_ask = start + (half_spread * (1.0 - aggression));
        let best_bid = best_ask - curr_spread;

        // Calculate the end prices for bid and ask prices.
        let end = curr_spread * self.final_order_distance;
        let bid_end = best_bid - end;
        let ask_end = best_ask + end;

        // Generate the bid and ask prices.
        let bid_prices = geomspace(best_bid, bid_end, self.total_order / 2);
        let mut ask_prices = geomspace(ask_end, best_ask, self.total_order / 2);
        ask_prices.reverse();

        // Generate the bid sizes.
        let bid_sizes = if bid_prices.is_empty() {
            vec![]
        } else {
            let max_bid_qty =
                ((self.max_position_usd / 2.0) - self.position) / book.get_mid_price();
            let size_weights = geometric_weights(0.37, self.total_order / 2, true);
            let sizes: Vec<f64> = size_weights.iter().map(|w| w * max_bid_qty).collect();

            sizes
        };
        // Generate the ask sizes.
        let ask_sizes = if ask_prices.is_empty() {
            vec![]
        } else {
            let max_sell_qty =
                ((self.max_position_usd / 2.0) + self.position) / book.get_mid_price();
            let size_weights = geometric_weights(0.63, self.total_order / 2, false);
            let mut sizes: Vec<f64> = size_weights.iter().map(|w| w * max_sell_qty).collect();
            sizes.reverse();

            sizes
        };

        // Generate the batch orders.
        let mut orders = vec![];
        for (i, bid) in bid_prices.iter().enumerate() {
            // Create a new batch order with the bid size, price, and quantity.
            orders.push(BatchOrder::new(
                round_size(bid_sizes[i], book),
                round_price(book, *bid),
                1,
            ));

            // Create a new batch order with the ask size, price, and quantity.
            orders.push(BatchOrder::new(
                round_size(ask_sizes[i], book),
                round_price(book, ask_prices[i]),
                -1,
            ));
        }

        // filter orders  based on notional      // filter orders  based on notional
        orders.retain(|o| (o.0 * o.1) > notional);

        orders
    }

    /// Sends a batch of orders to the exchange asynchronously.
    ///
    /// # Arguments
    ///
    /// * `orders` - A vector of `BatchOrder` containing the orders to send.
    ///
    /// This function sends a batch of orders to the exchange asynchronously. It awaits the response
    /// from the exchange and then iterates over each response and pushes it to the appropriate
    /// queue. If the response is successful, it sorts the queues and updates the live orders. If
    /// there is an error, it prints the error message.
    async fn send_batch_orders(&mut self, orders: Vec<BatchOrder>) {
        // Send the batch orders to the exchange and await the response.
        let order_response = self.client.batch_place_order(orders).await;

        match order_response {
            // If the response is successful, process the orders.
            Ok(v) => {
                // Push the orders from the first response to the live buys queue.
                for order in v[0].clone() {
                    self.live_buys_orders.push_back(order);
                }
                // Sort the live buys queue and update it.
                let sorted_buys = sort_grid(self.live_buys_orders.clone(), -1);
                self.live_buys_orders = sorted_buys;

                // Push the orders from the second response to the live sells queue.
                for order in v[1].clone() {
                    self.live_sells_orders.push_back(order);
                }
                // Sort the live sells queue and update it.
                let sorted_sells = sort_grid(self.live_sells_orders.clone(), 1);
                self.live_sells_orders = sorted_sells;
            }
            // If there is an error, print the error message.
            _ => {}
        }
    }

    fn check_for_fills(&mut self, book: &LocalBook) -> bool {
        if !self.live_sells_orders.is_empty()
            && book.best_ask.price < self.live_sells_orders[0].price
        {
            let order = self.live_sells_orders[0].clone();
            self.position -= order.price * order.qty;
            self.live_sells_orders.pop_front();
            return true;
        } else if !self.live_buys_orders.is_empty()
            && book.best_bid.price > self.live_buys_orders[0].price
        {
            let order = self.live_buys_orders[0].clone();
            self.position += order.price * order.qty;
            self.live_buys_orders.pop_front();
            return true;
        } else {
            return false;
        }
    }

    async fn out_of_bounds(&mut self, book: &LocalBook, symbol: String) -> bool {
        // Initialize the `out_of_bounds` boolean to `false`.
        let mut out_of_bounds = false;
<<<<<<< HEAD
        let bounds = self.last_update_price * bps_to_decimal(self.minimum_spread + 2.0);
        let outer_ask_bounds = book.best_bid.price + (bounds * 9.5);
        let outer_bid_bounds = book.best_ask.price - (bounds * 9.5);
=======
        let bounds = self.last_update_price * bps_to_decimal(self.minimum_spread + 3.0);
        let bid_bounds = self.last_update_price - bounds;
        let ask_bounds = self.last_update_price + bounds;
        let outer_ask_bounds = self.last_update_price + (bounds * 9.5);
        let outer_bid_bounds = self.last_update_price - (bounds * 9.5);
>>>>>>> b3d44859

        let mut outer_ask_orders = {
            let mut arr = vec![];
            for order in &self.live_sells_orders {
                if order.price > outer_ask_bounds {
                    arr.push(order.clone());
                }
            }
            arr.reverse();

            arr
        };
        let mut outer_bid_orders = {
            let mut arr = vec![];
            for order in &self.live_buys_orders {
                if order.price < outer_bid_bounds {
                    arr.push(order.clone());
                }
            }
            arr.reverse();

            arr
        };
        // If there are no live orders, return `true`.
        if self.live_buys_orders.is_empty() && self.live_sells_orders.is_empty() {
            out_of_bounds = true;
            return out_of_bounds;
        } else if outer_ask_bounds < self.live_sells_orders.clone().pop_back().unwrap().price
            && self.last_update_price != 0.0
        {
            // Set the `out_of_bounds` boolean to `true`.
            out_of_bounds = true;
            // Attempt to cancel all buy orders bey the bounds.

            if self.cancel_limit > 1 {
<<<<<<< HEAD
                outer_ask_orders.extend(outer_bid_orders);
                let single_ask_cancels = {
=======
                outer_ask_orders.reverse();
                outer_bid_orders.extend(outer_ask_orders);
                let single_bid_cancels = {
>>>>>>> b3d44859
                    let mut new_arr = vec![];
                    if outer_ask_orders.len() > 10 {
                        for _ in 0..(outer_ask_orders.len() - 10) {
                            match outer_ask_orders.pop() {
                                Some(v) => new_arr.push(v),
                                None => break,
                            }
                        }
                        new_arr
                    } else {
                        new_arr
                    }
                };

                if let Ok(v) = self.client.batch_cancel(outer_ask_orders, &symbol).await {
                    // Clear the live orders queue.
                    for cancelled_order in v.clone() {
                        for (i, live_order) in self.live_buys_orders.clone().iter_mut().enumerate()
                        {
                            if *live_order == cancelled_order {
                                self.live_buys_orders.remove(i);
                            }
                        }
                        for (i, live_order) in self.live_sells_orders.clone().iter_mut().enumerate()
                        {
                            if *live_order == cancelled_order {
                                self.live_sells_orders.remove(i);
                            }
                        }
                    }
                    self.cancel_limit -= 1;
                } else {
                    self.cancel_limit -= 1;
                }

                for v in single_ask_cancels {
                    if let Ok(cancelled_order) = self.client.cancel_order(v, &symbol).await {
                        for (i, live_order) in self.live_buys_orders.clone().iter_mut().enumerate()
                        {
                            if *live_order == cancelled_order {
                                self.live_buys_orders.remove(i);
                            }
                        }
                        for (i, live_order) in self.live_sells_orders.clone().iter_mut().enumerate()
                        {
                            if *live_order == cancelled_order {
                                self.live_sells_orders.remove(i);
                            }
                        }
                    }
                }
            }
        } else if outer_bid_bounds > self.live_buys_orders.pop_back().unwrap().price
            && self.last_update_price != 0.0
        {
            // Set the `out_of_bounds` boolean to `true`.
            out_of_bounds = true;
            // Attempt to cancel all sell orders for the given symbol.

            if self.cancel_limit > 1 {
<<<<<<< HEAD
                outer_bid_orders.extend(outer_ask_orders);
                let single_bid_cancels = {
=======
                outer_bid_orders.reverse();
                outer_ask_orders.extend(outer_bid_orders);
                let single_ask_cancels = {
>>>>>>> b3d44859
                    let mut new_arr = vec![];
                    if outer_bid_orders.len() > 10 {
                        for _ in 0..(outer_bid_orders.len() - 10) {
                            match outer_bid_orders.pop() {
                                Some(v) => new_arr.push(v),
                                None => break,
                            }
                        }
                        new_arr
                    } else {
                        new_arr
                    }
                };

                if let Ok(v) = self
                    .client
                    .batch_cancel(outer_bid_orders, symbol.as_str())
                    .await
                {
                    // Clear the live orders queue.
                    for cancelled_order in v.clone() {
                        for (i, live_order) in self.live_sells_orders.clone().iter_mut().enumerate()
                        {
                            if *live_order == cancelled_order {
                                self.live_sells_orders.remove(i);
                            }
                        }
                        for (i, live_order) in self.live_buys_orders.clone().iter_mut().enumerate()
                        {
                            if *live_order == cancelled_order {
                                self.live_buys_orders.remove(i);
                            }
                        }
                    }
                }
                self.cancel_limit -= 1;

                for v in single_bid_cancels {
                    if let Ok(cancelled_order) = self.client.cancel_order(v, &symbol).await {
                        for (i, live_order) in self.live_buys_orders.clone().iter_mut().enumerate()
                        {
                            if *live_order == cancelled_order {
                                self.live_buys_orders.remove(i);
                            }
                        }
                        for (i, live_order) in self.live_sells_orders.clone().iter_mut().enumerate()
                        {
                            if *live_order == cancelled_order {
                                self.live_sells_orders.remove(i);
                            }
                        }
                    }
                }
            } else {
                self.cancel_limit -= 1;
            }
        }
        self.last_update_price = book.mid_price;
        // Return the `out_of_bounds` boolean.
        out_of_bounds
    }

    /// Updates the grid of orders with the current wallet data, skew, imbalance,
    /// order book, symbol, and price fluctuation.
    ///
    /// # Arguments
    ///
    /// * `wallet` - Private data of the wallet.
    /// * `skew` - Skew of the order book.
    /// * `imbalance` - Imbalance of the order book.
    /// * `book` - Current order book.
    /// * `symbol` - String representing the symbol.
    /// * `price_flu` - Price fluctuation of the order book.
    pub async fn update_grid(
        &mut self,
        skew: f64,
        imbalance: f64,
        book: LocalBook,
        symbol: String,
        price_flu: f64,
        _rate_limit: u32,
    ) {
        // Update the inventory delta.
        self.inventory_delta();

        if self.time_limit > 1 {
            let condition = (book.last_update - self.time_limit) > 1000;
            if condition == true {
                self.rate_limit = 10;
                self.cancel_limit = 10;
            }
        }
        // Check if the order book is out of bounds with the given symbol.
        match self.out_of_bounds(&book, symbol.clone()).await || self.check_for_fills(&book) {
            true => {
                // Generate quotes for the grid based on the order book, symbol, imbalance, skew,
                // and price fluctuation.
                let orders =
                    self.generate_quotes(symbol.clone(), &book, imbalance, skew, price_flu);

                // Send the generated orders to the book.
                if self.rate_limit > 1 {
                    self.send_batch_orders(orders.clone()).await;
                    self.rate_limit -= 1;
                }
                //Updates the time limit
                self.time_limit = book.last_update;
            }

            false => {}
        }

        // Update the time limit
    }
}

#[derive(Debug, Clone)]
pub struct LiveOrder {
    pub price: f64,
    pub qty: f64,
    pub order_id: String,
}

impl LiveOrder {
    pub fn new(price: f64, qty: f64, order_id: String) -> Self {
        LiveOrder {
            price,
            qty,
            order_id,
        }
    }
}

impl PartialEq for LiveOrder {
    fn eq(&self, other: &Self) -> bool {
        self.order_id == other.order_id
    }

    fn ne(&self, other: &Self) -> bool {
        self.order_id != other.order_id
    }
}

impl PartialOrd for LiveOrder {
    fn partial_cmp(&self, other: &Self) -> Option<std::cmp::Ordering> {
        self.price.partial_cmp(&other.price)
    }
}

fn bps_to_decimal(bps: f64) -> f64 {
    bps / 10000.0
}

fn _bps_offset(book: &LocalBook, bps: f64) -> f64 {
    book.mid_price + (book.mid_price * bps_to_decimal(bps))
}

fn _offset(book: &LocalBook, offset: f64) -> f64 {
    book.mid_price + (book.mid_price * offset)
}

fn round_price(book: &LocalBook, price: f64) -> f64 {
    let val = book.tick_size.count_decimal_places();
    price.round_to(val as u8)
}

fn round_size(qty: f64, book: &LocalBook) -> f64 {
    round_step(qty, book.lot_size)
}

/// This function takes a `VecDeque` of `LiveOrder`s and a `side` integer as input.
/// It sorts the `VecDeque` in ascending order if the `side` is greater than 1.
/// Otherwise, it sorts the `VecDeque` in descending order.
/// It then returns a new `VecDeque` with the sorted orders.
fn sort_grid(orders: VecDeque<LiveOrder>, side: i32) -> VecDeque<LiveOrder> {
    // Create a new `Vec` by consuming the `VecDeque`
    let mut vec = Vec::from(orders);

    // Sort the `Vec` either in ascending or descending order based on the `side`
    if side > 0 {
        vec.sort_by(|a, b| a.partial_cmp(b).unwrap()); // Sort the Vec in ascending order
    } else {
        vec.sort_by(|a, b| b.partial_cmp(a).unwrap()); // Sort the Vec in descending order
    }

    // Create a new `VecDeque` by consuming the sorted `Vec`
    let sorted_vecdeque: VecDeque<LiveOrder> = VecDeque::from(vec);

    // Return the sorted `VecDeque`
    sorted_vecdeque
}

impl OrderManagement {
    async fn place_buy_limit(&self, qty: f64, price: f64, symbol: &str) -> Result<LiveOrder, ()> {
        match self {
            OrderManagement::Bybit(trader) => {
                let client = trader.clone().bybit_trader();
                if let Ok(v) = client
                    .place_futures_limit_order(
                        bybit::model::Category::Linear,
                        symbol,
                        Side::Buy,
                        qty,
                        price,
                        0,
                    )
                    .await
                {
                    Ok(LiveOrder::new(price, qty, v.result.order_id))
                } else {
                    Err(())
                }
            }
            OrderManagement::Binance(trader) => {
                let symbol = symbol.to_owned();
                let client = trader.clone();
                let task = task::spawn_blocking(move || {
                    if let Ok(v) = client.binance_trader().limit_buy(
                        symbol,
                        qty,
                        price,
                        binance::futures::account::TimeInForce::GTC,
                    ) {
                        Ok(LiveOrder::new(price, qty, v.order_id.to_string()))
                    } else {
                        Err(())
                    }
                });
                task.await.unwrap()
            }
        }
    }

    async fn place_sell_limit(&self, qty: f64, price: f64, symbol: &str) -> Result<LiveOrder, ()> {
        match self {
            OrderManagement::Bybit(trader) => {
                let client = trader.clone().bybit_trader();
                if let Ok(v) = client
                    .place_futures_limit_order(
                        bybit::model::Category::Linear,
                        symbol,
                        Side::Sell,
                        qty,
                        price,
                        2,
                    )
                    .await
                {
                    Ok(LiveOrder::new(price, qty, v.result.order_id))
                } else {
                    Err(())
                }
            }
            OrderManagement::Binance(trader) => {
                let symbol = symbol.to_owned();
                let client = trader.clone();
                let task = tokio::task::spawn_blocking(move || {
                    if let Ok(v) = client.binance_trader().limit_sell(
                        symbol,
                        qty,
                        price,
                        binance::futures::account::TimeInForce::GTC,
                    ) {
                        Ok(LiveOrder::new(price, qty, v.order_id.to_string()))
                    } else {
                        Err(())
                    }
                });
                task.await.unwrap()
            }
        }
    }

    async fn market_buy(&self, qty: f64, symbol: &str) -> Result<LiveOrder, ()> {
        match self {
            OrderManagement::Bybit(trader) => {
                let client = trader.clone().bybit_trader();
                let req = OrderRequest {
                    category: bybit::model::Category::Linear,
                    symbol: Cow::Owned(symbol.to_string()),
                    side: Side::Buy,
                    order_type: bybit::model::OrderType::Market,
                    qty,
                    ..Default::default()
                };
                if let Ok(v) = client.place_custom_order(req).await {
                    Ok(LiveOrder::new(0.0, qty, v.result.order_id))
                } else {
                    println!("Could not place market order for {} qty", qty);
                    Err(())
                }
            }
            OrderManagement::Binance(trader) => {
                let symbol = symbol.to_owned();
                let client = trader.clone();
                let task = tokio::task::spawn_blocking(move || {
                    if let Ok(v) = client.binance_trader().market_buy(symbol, qty) {
                        Ok(LiveOrder::new(v.avg_price, qty, v.order_id.to_string()))
                    } else {
                        println!("Could not place market order for {} qty", qty);
                        Err(())
                    }
                });
                task.await.unwrap()
            }
        }
    }

    async fn market_sell(&self, qty: f64, symbol: &str) -> Result<LiveOrder, ()> {
        match self {
            OrderManagement::Bybit(trader) => {
                let client = trader.clone().bybit_trader();
                let req = OrderRequest {
                    category: bybit::model::Category::Linear,
                    symbol: Cow::Owned(symbol.to_string()),
                    side: Side::Sell,
                    order_type: bybit::model::OrderType::Market,
                    qty,
                    time_in_force: Some(Cow::Borrowed("IOC")),
                    ..Default::default()
                };
                if let Ok(v) = client.place_custom_order(req).await {
                    Ok(LiveOrder::new(0.0, qty, v.result.order_id))
                } else {
                    println!("Could not place market order for {} qty", qty);
                    Err(())
                }
            }
            OrderManagement::Binance(trader) => {
                let symbol = symbol.to_owned();
                let client = trader.clone();
                let task = tokio::task::spawn_blocking(move || {
                    if let Ok(v) = client.binance_trader().market_sell(symbol, qty) {
                        Ok(LiveOrder::new(v.avg_price, qty, v.order_id.to_string()))
                    } else {
                        println!("Could not place market order for {} qty", qty);
                        Err(())
                    }
                });
                task.await.unwrap()
            }
        }
    }

    async fn amend_order(
        &self,
        order: LiveOrder,
        qty: f64,
        price: Option<f64>,
        symbol: &str,
    ) -> Result<LiveOrder, ()> {
        match self {
            OrderManagement::Bybit(trader) => {
                let client = trader.clone().bybit_trader();
                let req = AmendOrderRequest {
                    category: bybit::model::Category::Linear,
                    order_id: Some(Cow::Borrowed(order.order_id.as_str())),
                    price,
                    qty,
                    ..Default::default()
                };
                if let Ok(v) = client.amend_order(req).await {
                    Ok(LiveOrder::new(
                        price.unwrap_or(order.price),
                        qty,
                        v.result.order_id,
                    ))
                } else {
                    Err(())
                }
            }
            OrderManagement::Binance(trader) => {
                // TODO: binance crate doesn't have an amend_order fn. so this cancels the current and places a new one then returns the new order id
                let symbol = symbol.to_owned();
                let client = trader.clone();
                let task = tokio::task::spawn_blocking(move || {
                    if let Ok(_) = client
                        .binance_trader()
                        .cancel_order(symbol.clone(), order.order_id.parse::<u64>().unwrap())
                    {
                        if let Ok(v) = client.binance_trader().limit_sell(
                            symbol,
                            qty,
                            price.unwrap(),
                            binance::futures::account::TimeInForce::GTC,
                        ) {
                            Ok(LiveOrder::new(price.unwrap(), qty, v.order_id.to_string()))
                        } else {
                            Err(())
                        }
                    } else {
                        Err(())
                    }
                });
                task.await.unwrap()
            }
        }
    }

    async fn cancel_order(&self, order: LiveOrder, symbol: &str) -> Result<LiveOrder, ()> {
        match self {
            OrderManagement::Bybit(trader) => {
                let client = trader.clone().bybit_trader();
                let req = CancelOrderRequest {
                    category: bybit::model::Category::Linear,
                    symbol: Cow::Borrowed(symbol),
                    order_id: Some(Cow::Borrowed(order.order_id.as_str())),
                    order_filter: None,
                    order_link_id: None,
                };
                if let Ok(v) = client.cancel_order(req).await {
                    Ok(LiveOrder::new(order.price, order.qty, v.result.order_id))
                } else {
                    Err(())
                }
            }

            OrderManagement::Binance(trader) => {
                let symbol = symbol.to_owned();
                let client = trader.clone();
                let task = task::spawn_blocking(move || {
                    if let Ok(v) = client
                        .binance_trader()
                        .cancel_order(symbol, order.order_id.parse::<u64>().unwrap())
                    {
                        Ok(LiveOrder::new(
                            order.price,
                            order.qty,
                            v.order_id.to_string(),
                        ))
                    } else {
                        Err(())
                    }
                });
                task.await.unwrap()
            }
        }
    }

    async fn cancel_all(&self, symbol: &str) -> Result<Vec<LiveOrder>, ()> {
        let mut arr = vec![];
        match self {
            OrderManagement::Bybit(trader) => {
                let client = trader.clone().bybit_trader();
                let req = CancelallRequest {
                    category: bybit::model::Category::Linear,
                    symbol: symbol,
                    ..Default::default()
                };
                if let Ok(v) = client.cancel_all_orders(req).await {
                    for d in v.result.list {
                        arr.push(LiveOrder::new(0.0, 0.0, d.order_id));
                    }
                    Ok(arr)
                } else {
                    Err(())
                }
            }
            OrderManagement::Binance(trader) => {
                // TODO
                let symbol = symbol.to_owned();
                let client = trader.clone();
                let task = task::spawn_blocking(move || {
                    if let Ok(_) = client.binance_trader().cancel_all_open_orders(symbol) {
                        Ok(arr)
                    } else {
                        Err(())
                    }
                });
                task.await.unwrap()
            }
        }
    }

    async fn batch_cancel(
        &self,
        orders: Vec<LiveOrder>,
        symbol: &str,
    ) -> Result<Vec<LiveOrder>, ()> {
        let mut arr = vec![];
        match self {
            OrderManagement::Bybit(trader) => {
                let client = trader.clone().bybit_trader();
                let req = BatchCancelRequest {
                    category: bybit::model::Category::Linear,
                    requests: {
                        let mut li = vec![];
                        for v in orders {
                            let order_id_string = v.order_id.clone();
                            li.push(CancelOrderRequest {
                                category: bybit::model::Category::Linear,
                                symbol: Cow::Borrowed(symbol),
                                order_id: Some(Cow::Owned(order_id_string)), // Changed to Cow::Owned
                                order_filter: None,
                                order_link_id: None,
                            });
                        }
                        li
                    },
                };
                if let Ok(v) = client.batch_cancel_order(req).await {
                    for d in v.result.list {
                        arr.push(LiveOrder::new(0.0, 0.0, d.order_id));
                    }
                    Ok(arr)
                } else {
                    Err(())
                }
            }

            OrderManagement::Binance(_) => {
                // TODO:  Write batch cancel for binance
                Ok(arr)
            }
        }
    }

    /// Asynchronously places a batch of orders for a given symbol and returns a vector of queues
    /// containing the live orders.
    ///
    /// # Arguments
    ///
    /// * `order_array` - A vector of `BatchOrder` structs representing the orders to be placed.
    ///
    /// # Returns
    ///
    /// * `Result<Vec<VecDeque<LiveOrder>>, ()>` - A vector of queues containing the live orders,
    /// or an error if the batch placement fails.
    async fn batch_place_order(
        &self,
        order_array: Vec<BatchOrder>,
    ) -> Result<Vec<VecDeque<LiveOrder>>, ()> {
        // Clone the order array for later use
        let order_array_clone = order_array.clone();

        // Initialize tracking variables for sell orders
        let mut tracking_sells = vec![];
        let mut index = 0;

        // Create the order requests for Bybit
        let order_arr = {
            let mut arr = vec![];
            for BatchOrder(qty, price, symbol, side) in order_array_clone {
                arr.push(OrderRequest {
                    category: bybit::model::Category::Linear,
                    symbol: Cow::Owned(symbol),
                    order_type: bybit::model::OrderType::Limit,
                    side: {
                        if side < 0 {
                            tracking_sells.push(index);
                            index += 1;
                            bybit::model::Side::Sell
                        } else {
                            bybit::model::Side::Buy
                        }
                    },
                    qty,
                    price: Some(price),
                    time_in_force: Some(Cow::Borrowed("GTC")),
                    ..Default::default()
                });
            }
            arr
        };

        // Place the orders with Bybit
        match self {
            OrderManagement::Bybit(trader) => {
                let client = trader.clone().bybit_trader();
                let od_clone = order_array.clone();
                let req = BatchPlaceRequest {
                    category: bybit::model::Category::Linear,
                    requests: order_arr,
                };
                if let Ok(v) = client.batch_place_order(req).await {
                    let mut arr = vec![];
                    let mut buy_array = VecDeque::new();
                    let mut sell_array = VecDeque::new();
                    for (i, d) in v.result.list.iter().enumerate() {
                        for pos in tracking_sells.clone() {
                            if i == pos {
                                sell_array.push_back(LiveOrder::new(
                                    od_clone[i].1.clone(),
                                    od_clone[i].0.clone(),
                                    d.order_id.to_string(),
                                ));
                            } else {
                                buy_array.push_back(LiveOrder::new(
                                    od_clone[i].1.clone(),
                                    od_clone[i].0.clone(),
                                    d.order_id.to_string(),
                                ));
                            }
                        }
                    }
                    arr.push(buy_array);
                    arr.push(sell_array);
                    Ok(arr)
                } else {
                    Err(())
                }
            }
            OrderManagement::Binance(trader) => {
                // Place the orders with Binance
                let client = trader.clone();
                let order_vec = order_array.clone();
                let order_requests = {
                    let mut arr = vec![];
                    for BatchOrder(qty, price, symbol, side) in order_vec {
                        arr.push(CustomOrderRequest {
                            symbol,
                            qty: Some(qty),
                            side: if side < 0 {
                                OrderSide::Sell
                            } else {
                                OrderSide::Buy
                            },
                            price: Some(price),
                            order_type: binance::futures::account::OrderType::Limit,
                            time_in_force: Some(binance::futures::account::TimeInForce::GTC),
                            position_side: None,
                            stop_price: None,
                            close_position: None,
                            activation_price: None,
                            callback_rate: None,
                            working_type: None,
                            price_protect: None,
                            reduce_only: None,
                        });
                    }
                    arr
                };
                let task = task::spawn_blocking(move || {
                    if let Ok(_) = client
                        .binance_trader()
                        .custom_batch_orders(order_array.len().try_into().unwrap(), order_requests)
                    {
                        // TODO: Implement live order tracking for Binance
                        let arr = vec![];
                        Ok(arr)
                    } else {
                        Err(())
                    }
                });
                task.await.unwrap()
            }
        }
    }

    async fn batch_amend(
        &self,
        orders: Vec<LiveOrder>,
        symbol: &str,
    ) -> Result<Vec<LiveOrder>, ()> {
        match self {
            OrderManagement::Bybit(trader) => {
                let client = trader.clone().bybit_trader();
                let order_clone = orders.clone();
                let req = BatchAmendRequest {
                    category: bybit::model::Category::Linear,
                    requests: {
                        let mut arr = vec![];
                        for v in orders {
                            arr.push(AmendOrderRequest {
                                category: bybit::model::Category::Linear,
                                symbol: Cow::Borrowed(symbol),
                                order_id: Some(Cow::Owned(v.order_id)),
                                ..Default::default()
                            });
                        }
                        arr
                    },
                };
                if let Ok(v) = client.batch_amend_order(req).await {
                    let mut arr = vec![];
                    for (i, d) in v.result.list.iter().enumerate() {
                        arr.push(LiveOrder::new(
                            order_clone[i].price,
                            order_clone[i].qty,
                            d.order_id.clone().to_string(),
                        ));
                    }
                    Ok(arr)
                } else {
                    Err(())
                }
            }
            OrderManagement::Binance(_) => Err(()),
        }
    }
}<|MERGE_RESOLUTION|>--- conflicted
+++ resolved
@@ -523,17 +523,11 @@
     async fn out_of_bounds(&mut self, book: &LocalBook, symbol: String) -> bool {
         // Initialize the `out_of_bounds` boolean to `false`.
         let mut out_of_bounds = false;
-<<<<<<< HEAD
-        let bounds = self.last_update_price * bps_to_decimal(self.minimum_spread + 2.0);
-        let outer_ask_bounds = book.best_bid.price + (bounds * 9.5);
-        let outer_bid_bounds = book.best_ask.price - (bounds * 9.5);
-=======
         let bounds = self.last_update_price * bps_to_decimal(self.minimum_spread + 3.0);
         let bid_bounds = self.last_update_price - bounds;
         let ask_bounds = self.last_update_price + bounds;
         let outer_ask_bounds = self.last_update_price + (bounds * 9.5);
         let outer_bid_bounds = self.last_update_price - (bounds * 9.5);
->>>>>>> b3d44859
 
         let mut outer_ask_orders = {
             let mut arr = vec![];
@@ -569,14 +563,8 @@
             // Attempt to cancel all buy orders bey the bounds.
 
             if self.cancel_limit > 1 {
-<<<<<<< HEAD
                 outer_ask_orders.extend(outer_bid_orders);
                 let single_ask_cancels = {
-=======
-                outer_ask_orders.reverse();
-                outer_bid_orders.extend(outer_ask_orders);
-                let single_bid_cancels = {
->>>>>>> b3d44859
                     let mut new_arr = vec![];
                     if outer_ask_orders.len() > 10 {
                         for _ in 0..(outer_ask_orders.len() - 10) {
@@ -637,14 +625,8 @@
             // Attempt to cancel all sell orders for the given symbol.
 
             if self.cancel_limit > 1 {
-<<<<<<< HEAD
                 outer_bid_orders.extend(outer_ask_orders);
                 let single_bid_cancels = {
-=======
-                outer_bid_orders.reverse();
-                outer_ask_orders.extend(outer_bid_orders);
-                let single_ask_cancels = {
->>>>>>> b3d44859
                     let mut new_arr = vec![];
                     if outer_bid_orders.len() > 10 {
                         for _ in 0..(outer_bid_orders.len() - 10) {
